Ethereum Wallet

The Ethereum wallet, which allows you to create simple and multisig wallets to manage your ether.

The wallet contains its own node, but can also use an already running one, if the IPC path of that node is the standard path.
(See below)

## Running on a testnet

When you start the wallet on a testnet (e.g. different `--datadir`) you need to make sure to set the `--ipcpath` back to the original one.
<<<<<<< HEAD
On OSX its `~/Library/Ethereum/geth.ipc` on linux `~/.ethereum/geth.ipc` and on windows it uses a named pipe, which doesn't need to be renamed.
=======
On OSX its `/Users/<you>/Library/Ethereum/geth.ipc` on linux `/home/<you>/.thereum/geth.ipc` and on windows it uses a named pipe, which doesn't need to be renamed.
>>>>>>> a196be49

Example:

    $ geth --datadir /my/chain/ --networkid 23 --ipcpath ~/Library/Ethereum/geth.ipc



### Original contract

Once you start the app while running a testnet, the wallet need to deploy an original contract,
which will be used by the wallet contracts you create.

The point of the original wallet is that wallet contract creation is cheaper,
as not the full code has to be deployed for every wallet.

You need to make sure that the account displayed for the original wallet creation is unlocked and has at least 1 ether.


## Paths

The paths which store your wallets database and node are different:

The wallet (Mist) stores its data at:
- Mac: ~/Library/Application Support/Mist
- Windows: %APPDATA%\Roaming\Mist
- Linux: ~/.config/Mist

The nodes data is stored at:
- Mac: ~/Library/Ethereum
- Windows: %APPDATA%\Roaming\Ethereum
- Linux: ~/.ethereum


## Issues

If you find issues or have suggestion, please report them at  
https://github.com/ethereum/meteor-dapp-wallet/issues



## Repository

The wallet code can be found at   
https://github.com/ethereum/meteor-dapp-wallet

And the binary application code, which wraps the wallet app can be found at   
https://github.com/ethereum/mist/tree/wallet



## Bundling the wallet

To bundle the binaries yourself follow the instructions on the mist#wallet readme  
https://github.com/ethereum/mist/tree/wallet#deployment<|MERGE_RESOLUTION|>--- conflicted
+++ resolved
@@ -8,11 +8,8 @@
 ## Running on a testnet
 
 When you start the wallet on a testnet (e.g. different `--datadir`) you need to make sure to set the `--ipcpath` back to the original one.
-<<<<<<< HEAD
+
 On OSX its `~/Library/Ethereum/geth.ipc` on linux `~/.ethereum/geth.ipc` and on windows it uses a named pipe, which doesn't need to be renamed.
-=======
-On OSX its `/Users/<you>/Library/Ethereum/geth.ipc` on linux `/home/<you>/.thereum/geth.ipc` and on windows it uses a named pipe, which doesn't need to be renamed.
->>>>>>> a196be49
 
 Example:
 
