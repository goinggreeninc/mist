--- conflicted
+++ resolved
@@ -44,16 +44,12 @@
 global.appName = 'Mist';
 
 global.production = false;
-<<<<<<< HEAD
-global.mode = 'wallet';
-=======
+
 global.mode = ('wallet' === argv.mode ? 'wallet' : 'mist');
 global.paths = {
     geth: argv.gethpath,
     eth: argv.ethpath,
 };
-
->>>>>>> 9f6edc72
 
 global.version = packageJson.version;
 global.license = packageJson.license;
