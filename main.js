global._ = require('underscore');
const fs = require('fs');
const electron = require('electron');
const app = require('app');  // Module to control application life.
const appMenu = require('./modules/menuItems');
const BrowserWindow = require('browser-window');  // Module to create native browser window.
const i18n = require('./modules/i18n.js');
const Minimongo = require('./modules/minimongoDb.js');
const syncMinimongo = require('./modules/syncMinimongo.js');
const ipc = electron.ipcMain;


// GLOBAL Variables
global.path = {
    HOME: app.getPath('home'),
    APPDATA: app.getPath('appData'), // Application Support/
    USERDATA: app.getPath('userData') // Application Aupport/Mist
};

require('./modules/ipcCommunicator.js');
const ipcProviderBackend = require('./modules/ipc/ipcProviderBackend.js');
const NodeConnector = require('./modules/ipc/nodeConnector.js');
const popupWindow = require('./modules/popupWindow.js');
const ethereumNodes = require('./modules/ethereumNodes.js');
const getIpcPath = require('./modules/ipc/getIpcPath.js');
var ipcPath = getIpcPath();

global.appName = 'Mist';

global.production = false;
global.mode = 'mist';

global.mainWindow = null;
global.windows = {};

global.nodes = {
    geth: null,
    eth: null
};
global.network = 'main'; // or 'test', will be set by the file later
global.mining = false;

global.icon = __dirname +'/icons/'+ global.mode +'/icon.png';

global.language = 'en';
global.i18n = i18n; // TODO: detect language switches somehow

global.Tabs = Minimongo('tabs');
global.nodeConnector = new NodeConnector(ipcPath);


// INTERFACE PATHS
global.interfaceAppUrl;
global.interfacePopupsUrl;

// WALLET
if(global.mode === 'wallet') {
    global.interfaceAppUrl = (global.production)
        ? 'file://' + __dirname + '/interface/wallet/index.html'
        : 'http://localhost:3050';
    global.interfacePopupsUrl = (global.production)
        ? 'file://' + __dirname + '/interface/index.html'
        : 'http://localhost:3000';

// MIST
} else {
    global.interfaceAppUrl = global.interfacePopupsUrl = (global.production)
        ? 'file://' + __dirname + '/interface/index.html'
        : 'http://localhost:3000';
}


// const getCurrentKeyboardLayout = require('keyboard-layout');
// const etcKeyboard = require('etc-keyboard');
// console.log(getCurrentKeyboardLayout());
// etcKeyboard(function (err, layout) {
//     console.log('KEYBOARD:', layout);
// });


// const Menu = require('menu');
// const Tray = require('tray');
// var appIcon = null;



// const processRef = global.process;
// process.nextTick(function() { global.process = processRef; });


// prevent crashed and close gracefully
process.on('uncaughtException', function(error){
    console.log('UNCAUGHT EXCEPTION', error);
    // var stack = new Error().stack;
    // console.log(stack);

    app.quit();
});

// Quit when all windows are closed.
app.on('window-all-closed', function() {
    // if (process.platform != 'darwin')
    app.quit();
});

// Listen to custom protocole incoming messages, needs registering of URL schemes
app.on('open-url', function (e, url) {
    console.log('Open URL', url);
});


// app.on('will-quit', function(event){
//     event.preventDefault()
// });

var killedSockets = false;
app.on('before-quit', function(event){
    if(!killedSockets)
        event.preventDefault();

    // CLEAR open IPC sockets to geth
    _.each(global.sockets, function(socket){
        if(socket) {
            console.log('Closing Socket ', socket.id);
            socket.destroy();
        }
    });


    // delay quit, so the sockets can close
    setTimeout(function(){
        killedSockets = true;
        ethereumNodes.stopNodes(function(){
            app.quit();
        });
    }, 500);
});


// Emitted when the application is activated while there is no opened windows.
// It usually happens when a user has closed all of application's windows and then
// click on the application's dock icon.
// app.on('activate-with-no-open-windows', function () {
//     if (global.mainWindow) {
//         global.mainWindow.show();
//     }
// });


// append ignore GPU blacklist on linux
// if(process.platform === 'freebsd' ||
//    process.platform === 'linux' ||
//    process.platform === 'sunos') {
//     app.commandLine.appendSwitch('ignore-cpu-blacklist');
// }


// This method will be called when Electron has done everything
// initialization and ready for creating browser windows.
app.on('ready', function() {

    // init prepared popup window
    popupWindow.loadingWindow.init();

    // initialize the IPC provider on the main window
    ipcProviderBackend();

    // instantiate custom protocols
    require('./customProtocols.js');

    // add menu already here, so we have copy and past functionality
    appMenu();

    // appIcon = new Tray('./icons/icon-tray.png');
    // var contextMenu = Menu.buildFromTemplate([
    //     { label: 'Item1', type: 'radio' },
    //     { label: 'Item2', type: 'radio' },
    //     { label: 'Item3', type: 'radio', checked: true },
    //     { label: 'Item4', type: 'radio' },
    // ]);
    // appIcon.setToolTip('This is my application.');
    // appIcon.setContextMenu(contextMenu);


    // Create the browser window.

    // MIST
    if(global.mode === 'mist') {
        global.mainWindow = new BrowserWindow({
            title: global.appName,
            show: false,
            width: 1024 + 208,
            height: 700,
            icon: global.icon,
            titleBarStyle: 'hidden-inset', //hidden-inset: more space
            backgroundColor: '#D2D2D2',
            acceptFirstMouse: true,
            darkTheme: true,
            webPreferences: {
                preload: __dirname +'/modules/preloader/mistUI.js',
                nodeIntegration: false,
                'overlay-scrollbars': true,
                webaudio: true,
                webgl: false,
                textAreasAreResizable: true,
                webSecurity: false // necessary to make routing work on file:// protocol
            }
        });

        syncMinimongo(Tabs, global.mainWindow.webContents);


    // WALLET
    } else {

        global.mainWindow = new BrowserWindow({
            title: global.appName,
            show: false,
            width: 1024,
            height: 680,
            icon: global.icon,
            titleBarStyle: 'hidden-inset', //hidden-inset: more space
            backgroundColor: '#F6F6F6',
            acceptFirstMouse: true,
            darkTheme: true,
            webPreferences: {
                preload: __dirname +'/modules/preloader/wallet.js',
                nodeIntegration: false,
                'overlay-fullscreen-video': true,
                'overlay-scrollbars': true,
                webaudio: true,
                webgl: false,
                textAreasAreResizable: true,
                webSecurity: false // necessary to make routing work on file:// protocol
            }
        });
    }

    var appStartWindow = new BrowserWindow({
            title: global.appName,
            width: 400,
            height: 230,
            icon: global.icon,
            resizable: false,
            backgroundColor: '#F6F6F6',
            useContentSize: true,
            frame: false,
            webPreferences: {
                preload: __dirname +'/modules/preloader/splashScreen.js',
                nodeIntegration: false,
                webSecurity: false // necessary to make routing work on file:// protocol
            }
        });
    appStartWindow.loadURL(global.interfacePopupsUrl + '#splashScreen_'+ global.mode);//'file://' + __dirname + '/interface/startScreen/'+ global.mode +'.html');


    appStartWindow.webContents.on('did-finish-load', function() {


        // START GETH
        const checkNodeSync = require('./modules/checkNodeSync.js');
        const net = require('net');
        const socket = new net.Socket();
        var intervalId = null;
        var count = 0;


        // TRY to CONNECT
        setTimeout(function(){
            socket.connect({path: ipcPath});
        }, 1);

        // try to connect
        socket.on('error', function(e){
            // console.log('Geth connection REFUSED', count);

            // if no geth is running, try starting your own
            if(count === 0) {
                count++;

                // STARTING NODE
                if(appStartWindow && appStartWindow.webContents)
                    appStartWindow.webContents.send('startScreenText', 'mist.startScreen.startingNode');

                // read which node is used on this machine
                var nodeType = 'geth';

                try {
                    nodeType = fs.readFileSync(global.path.USERDATA + '/node', {encoding: 'utf8'});
                } catch(e){
                }
                try {
                    global.network = fs.readFileSync(global.path.USERDATA + '/network', {encoding: 'utf8'});
                } catch(e){
                }
                console.log('Node type: ', nodeType);
                console.log('Network: ', global.network);

                // If nothing else happens, show an error message in 60 seconds
                var startingTimeout = setTimeout(function(){ 
                    appStartWindow.webContents.send('startScreenText', 'mist.startScreen.nodeNotStarted');
                }, 60000);

                var node = ethereumNodes.startNode(nodeType, (global.network === 'test'), function(e){
<<<<<<< HEAD
                    clearInterval(intervalId);

=======
>>>>>>> ea36ee49
                    // TRY TO CONNECT EVERY 500MS
                    if(!e) {
                        intervalId = setInterval(function(){
                            if(socket)
                                socket.connect({path: ipcPath});
                            count++;

                            // timeout after 10 seconds
                            if(count >= 60) {
                                clearTimeout(startingTimeout);

                                if(appStartWindow && appStartWindow.webContents && !appStartWindow.webContents.isDestroyed())
                                    appStartWindow.webContents.send('startScreenText', 'mist.startScreen.nodeConnectionTimeout', ipcPath);

                                clearInterval(intervalId);

                                clearSocket(socket, true);
                            }
                        }, 200);


                    // NO Binary
                    } else {

                        if(appStartWindow && appStartWindow.webContents) {
                            clearTimeout(startingTimeout);
                            appStartWindow.webContents.send('startScreenText', 'mist.startScreen.nodeBinaryNotFound');
                        }

                        clearSocket(socket, true);
                    }
                });
            }
        });
        socket.on('connect', function(data){
            console.log('Geth connection FOUND');
            if(appStartWindow && appStartWindow.webContents) {
                if(count === 0)
                    appStartWindow.webContents.send('startScreenText', 'mist.startScreen.runningNodeFound');
                else
                    appStartWindow.webContents.send('startScreenText', 'mist.startScreen.startedNode');
            }

            clearInterval(intervalId);

            // update menu, to show node switching possibilities
            appMenu();

            checkNodeSync(appStartWindow,
            // -> callback splash screen finished
            function(e){

                appStartWindow.webContents.send('startScreenText', 'mist.startScreen.startedNode');
                clearSocket(socket);
                startMainWindow(appStartWindow);

            // -> callback onboarding
            }, function(){

                if(appStartWindow)
                    appStartWindow.close();
                appStartWindow = null;

                var onboardingWindow = popupWindow.show('onboardingScreen', {width: 576, height: 442});
                // onboardingWindow.openDevTools();
                onboardingWindow.on('close', function(){
                    app.quit();
                });

                // change network types (mainnet, testnet)
                ipc.on('onBoarding_changeNet', function(e, testnet) {
                    var geth = !!global.nodes.geth;

                    ethereumNodes.stopNodes(function(){
                        ethereumNodes.startNode(geth ? 'geth' : 'eth', testnet, function(){
                            console.log('Changed to ', (testnet ? 'testnet' : 'mainnet'));
                            appMenu();
                        });
                    });
                });
                // launch app
                ipc.on('onBoarding_launchApp', function(e) {
                    clearSocket(socket);

                    // prevent that it closes the app
                    onboardingWindow.removeAllListeners('close');
                    onboardingWindow.close();
                    onboardingWindow = null;

                    popupWindow.loadingWindow.show();

                    ipc.removeAllListeners('onBoarding_changeNet');
                    ipc.removeAllListeners('onBoarding_importPresaleFile');
                    ipc.removeAllListeners('onBoarding_launchApp');

                    startMainWindow(appStartWindow);
                });

            });
        });
    });

});


/**
Clears the socket

@method clearSocket
*/
var clearSocket = function(socket, timeout){
    if(timeout) {
        ethereumNodes.stopNodes();
    }

    socket.removeAllListeners();
    socket.destroy();
    socket = null;
}


/**
Start the main window and all its processes

@method startMainWindow
*/
var startMainWindow = function(appStartWindow){

    // and load the index.html of the app.
    console.log('Loading Interface at '+ global.interfaceAppUrl);
    global.mainWindow.loadURL(global.interfaceAppUrl); // 'file:///Users/frozeman/Sites/_ethereum/meteor-dapp-wallet/build/index.html'

    global.mainWindow.webContents.on('did-finish-load', function() {
        popupWindow.loadingWindow.hide();

        global.mainWindow.show();
        // global.mainWindow.center();

        if(appStartWindow)
            appStartWindow.close();
        appStartWindow = null;
    });

    // close app, when the main window is closed
    global.mainWindow.on('closed', function() {
        global.mainWindow = null;

        app.quit();
    });


    // STARTUP PROCESSES


    // instantiate the application menu
    // ipc.on('setupWebviewDevToolsMenu', function(e, webviews){
    Tracker.autorun(function(){
        var webviews = Tabs.find({},{sort: {position: 1}, fields: {name: 1, _id: 1}}).fetch();
        appMenu(webviews || []);
    });

    // instantiate the application menu
    // ipc.on('setLanguage', function(e, lang){
    //     global.language = lang;

    // });
};<|MERGE_RESOLUTION|>--- conflicted
+++ resolved
@@ -302,11 +302,8 @@
                 }, 60000);
 
                 var node = ethereumNodes.startNode(nodeType, (global.network === 'test'), function(e){
-<<<<<<< HEAD
                     clearInterval(intervalId);
 
-=======
->>>>>>> ea36ee49
                     // TRY TO CONNECT EVERY 500MS
                     if(!e) {
                         intervalId = setInterval(function(){
