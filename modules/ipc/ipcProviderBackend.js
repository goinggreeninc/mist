--- conflicted
+++ resolved
@@ -195,11 +195,7 @@
                     _this.asyncEvents[id].sender.send('ipcProvider-data', data);
                     delete _this.asyncEvents[id];
                 }
-<<<<<<< HEAD
             });
-=======
-            }
->>>>>>> c365c195
         });
 
 
