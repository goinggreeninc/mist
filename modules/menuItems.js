--- conflicted
+++ resolved
@@ -46,73 +46,71 @@
                 }
             }
         ]
-    })
-
-    // ACCOUNTS
-    if(global.nodes.geth) {
-        menu.push({
-            label: i18n.t('mist.applicationMenu.accounts.label'),
-            submenu: [
-                {
-                    label: i18n.t('mist.applicationMenu.accounts.newAccount'),
-                    accelerator: 'CommandOrControl+N',
-                    click: function(){
-                        popupWindow.show('requestAccount', {width: 400, height: 230, alwaysOnTop: true});
+    });
+
+      // ACCOUNTS
+    menu.push({
+        label: i18n.t('mist.applicationMenu.accounts.label'),
+        submenu: [
+            {
+                label: i18n.t('mist.applicationMenu.accounts.newAccount'),
+                accelerator: 'CommandOrControl+N',
+                click: function(){
+                    popupWindow.show('requestAccount', {width: 400, height: 230, alwaysOnTop: true});
+                }
+            },
+            {
+                label: i18n.t('mist.applicationMenu.accounts.importPresale'),
+                accelerator: 'CommandOrControl+I',
+                enabled: (global.network === 'main'),            
+                click: function(){
+                    popupWindow.show('importAccount', {width: 600, height: 370, alwaysOnTop: true});
+                }
+            }, 
+            {
+                type: 'separator'
+            },
+            {
+                label: i18n.t('mist.applicationMenu.accounts.backup'),
+                submenu: [
+                    {
+                        label: i18n.t('mist.applicationMenu.accounts.backupKeyStore'),
+                        click: function(){
+                            var path = global.path.HOME;
+
+                            // eth
+                            if(global.nodes.eth) {
+                                if(process.platform === 'win32')
+                                    path = global.path.APPDATA + '\\Web3\\keys';
+                                else
+                                    path += '/.web3/keys';
+                            
+                            // geth
+                            } else {
+                                if(process.platform === 'darwin')
+                                    path += '/Library/Ethereum/keystore';
+
+                                if(process.platform === 'freebsd' ||
+                                   process.platform === 'linux' ||
+                                   process.platform === 'sunos')
+                                    path += '/.ethereum/keystore';
+
+                                if(process.platform === 'win32')
+                                    path = global.path.APPDATA + '\\Ethereum\\keystore';
+                            }
+
+                            shell.showItemInFolder(path);
+                        }
+                    },{
+                        label: i18n.t('mist.applicationMenu.accounts.backupMist'),
+                        click: function(){
+                            shell.showItemInFolder(global.path.USERDATA);
+                        }
                     }
-                },
-                {
-                    label: i18n.t('mist.applicationMenu.accounts.importPresale'),
-                    accelerator: 'CommandOrControl+I',
-                    enabled: (global.network === 'main'),            
-                    click: function(){
-                        popupWindow.show('importAccount', {width: 600, height: 370, alwaysOnTop: true});
-                    }
-                }, 
-                {
-                    type: 'separator'
-                },
-                {
-                    label: i18n.t('mist.applicationMenu.accounts.backup'),
-                    submenu: [
-                        {
-                            label: i18n.t('mist.applicationMenu.accounts.backupKeyStore'),
-                            click: function(){
-                                var path = global.path.HOME;
-
-                                // eth
-                                if(global.nodes.eth) {
-                                    if(process.platform === 'win32')
-                                        path = global.path.APPDATA + '\\Web3\\keys';
-                                    else
-                                        path += '/.web3/keys';
-                                
-                                // geth
-                                } else {
-                                    if(process.platform === 'darwin')
-                                        path += '/Library/Ethereum/keystore';
-
-                                    if(process.platform === 'freebsd' ||
-                                       process.platform === 'linux' ||
-                                       process.platform === 'sunos')
-                                        path += '/.ethereum/keystore';
-
-                                    if(process.platform === 'win32')
-                                        path = global.path.APPDATA + '\\Ethereum\\keystore';
-                                }
-
-                                shell.showItemInFolder(path);
-                            }
-                        },{
-                            label: i18n.t('mist.applicationMenu.accounts.backupMist'),
-                            click: function(){
-                                shell.showItemInFolder(global.path.USERDATA);
-                            }
-                        }
-                    ]
-                }
-            ]
-        })
-    }
+                ]
+            }
+        ]
+    });
 
     // EDIT
     menu.push({
@@ -168,63 +166,7 @@
         ]
     })
 
-<<<<<<< HEAD
-    // ACCOUNTS
-    menu.push({
-        label: i18n.t('mist.applicationMenu.accounts.label'),
-        submenu: [
-            {
-                label: i18n.t('mist.applicationMenu.accounts.importPresale'),
-                click: function(){
-                    popupWindow.show('importAccount', {width: 600, height: 370, alwaysOnTop: true});
-                }
-            }
-        ]
-    });
-
-    // BACKUP
-    menu.push({
-        label: i18n.t('mist.applicationMenu.backup.label'),
-        submenu: [
-            {
-                label: i18n.t('mist.applicationMenu.backup.backupKeyStore'),
-                click: function(){
-                    var path = global.path.HOME;
-
-                    // eth
-                    if(global.nodes.eth) {
-                        if(process.platform === 'win32')
-                            path = global.path.APPDATA + '\\Web3\\keys';
-                        else
-                            path += '/.web3/keys';
-                    
-                    // geth
-                    } else {
-                        if(process.platform === 'darwin')
-                            path += '/Library/Ethereum/keystore';
-
-                        if(process.platform === 'freebsd' ||
-                           process.platform === 'linux' ||
-                           process.platform === 'sunos')
-                            path += '/.ethereum/keystore';
-
-                        if(process.platform === 'win32')
-                            path = global.path.APPDATA + '\\Ethereum\\keystore';
-                    }
-
-                    shell.showItemInFolder(path);
-                }
-            },{
-                label: i18n.t('mist.applicationMenu.backup.backupMist'),
-                click: function(){
-                    shell.showItemInFolder(global.path.USERDATA);
-                }
-            }
-        ]
-    })
-
-=======
->>>>>>> ea36ee49
+
     // DEVELOP
     var devToolsMenu = [];
 
