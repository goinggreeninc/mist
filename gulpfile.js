--- conflicted
+++ resolved
@@ -33,11 +33,7 @@
 var filenameUppercase = 'Mist';
 var applicationName = 'Mist'; 
 
-<<<<<<< HEAD
-var electronVersion = '0.35.0';
-=======
 var electronVersion = '0.36.4';
->>>>>>> 086727f7
 var osVersions = [];
 var packJson = require('./package.json');
 var version = packJson.version;
